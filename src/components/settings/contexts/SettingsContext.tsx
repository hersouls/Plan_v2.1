--- conflicted
+++ resolved
@@ -177,12 +177,6 @@
     default:
       return state;
   }
-<<<<<<< HEAD
-};
-
-=======
-}
->>>>>>> c2a02ca7
 interface SettingsProviderProps {
   children: React.ReactNode;
 }
