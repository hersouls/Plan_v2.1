import React, { useReducer, useCallback, useEffect, useRef, useState, useMemo } from 'react';
import { doc, getDoc, Timestamp } from 'firebase/firestore';
import { useAuth } from '../../../contexts/AuthContext';
import { db } from '../../../lib/firebase';
import StorageService from '../../../lib/storage';
import logger from '../../../lib/logger';
import type { DataSettings, NotificationPreferences, PrivacySettings, SettingsAction, SettingsState, UserProfile } from '../types';
import { SettingsContext, type SettingsContextType } from './SettingsContextBase';

// 기본 설정값
const getDefaultSettings = (user: { displayName?: string; email?: string; photoURL?: string } | null): SettingsState => {
  try {
    return {
      profile: {
        displayName: user?.displayName || '',
        email: user?.email || '',
        phone: '',
        location: 'Seoul, South Korea',
        bio: '',
        avatar: user?.photoURL || undefined,
      },
      notifications: {
        channels: {
          push: true,
          inApp: true,
        },
        types: {
          taskReminders: true,
          taskAssigned: true,
          taskCompleted: false,
          taskComments: true,
          groupInvites: true,
          groupUpdates: true,
          weeklyDigest: false,
          dailySummary: true,
        },
        timing: {
          doNotDisturb: false,
          doNotDisturbStart: '22:00',
          doNotDisturbEnd: '08:00',
          reminderTiming: '15min',
        },
        sound: {
          enabled: true,
          volume: 70,
          vibration: true,
        },
      },
      appearance: {
        language: 'ko',
        timezone: 'Asia/Seoul',
        dateFormat: 'yyyy-MM-dd',
        weekStartsOn: 1,
      },
      privacy: {
        profileVisible: true,
        statsVisible: true,
        activityVisible: false,
      },
      data: {
        autoBackup: true,
        backupFrequency: 'weekly',
        dataRetention: 90,
      },
    };
  } catch (error) {
    logger.error('SettingsContext', 'create default settings failed', error);
    return {
      profile: {
        displayName: '',
        email: '',
        phone: '',
        location: 'Seoul, South Korea',
        bio: '',
        avatar: undefined,
      },
      notifications: {
        channels: {
          push: true,
          inApp: true,
        },
        types: {
          taskReminders: true,
          taskAssigned: true,
          taskCompleted: false,
          taskComments: true,
          groupInvites: true,
          groupUpdates: true,
          weeklyDigest: false,
          dailySummary: true,
        },
        timing: {
          doNotDisturb: false,
          doNotDisturbStart: '22:00',
          doNotDisturbEnd: '08:00',
          reminderTiming: '15min',
        },
        sound: {
          enabled: true,
          volume: 70,
          vibration: true,
        },
      },
      appearance: {
        language: 'ko',
        timezone: 'Asia/Seoul',
        dateFormat: 'yyyy-MM-dd',
        weekStartsOn: 1,
      },
      privacy: {
        profileVisible: true,
        statsVisible: true,
        activityVisible: false,
      },
      data: {
        autoBackup: true,
        backupFrequency: 'weekly',
        dataRetention: 90,
      },
    };
  }
};

// Settings Reducer
function settingsReducer(
  state: SettingsState,
  action: SettingsAction
): SettingsState {
  switch (action.type) {
    case 'UPDATE_PROFILE':
      return {
        ...state,
        profile: { ...state.profile, ...action.payload },
      };

    case 'UPDATE_NOTIFICATIONS':
      return {
        ...state,
        notifications: {
          ...state.notifications,
          ...action.payload,
          channels: {
            ...state.notifications.channels,
            ...action.payload.channels,
          },
          types: { ...state.notifications.types, ...action.payload.types },
          timing: { ...state.notifications.timing, ...action.payload.timing },
          sound: { ...state.notifications.sound, ...action.payload.sound },
        },
      };

    case 'UPDATE_APPEARANCE':
      logger.debug('SettingsContext', 'UPDATE_APPEARANCE', action.payload);
      return {
        ...state,
        appearance: { ...state.appearance, ...action.payload },
      };

    case 'UPDATE_PRIVACY':
      return {
        ...state,
        privacy: { ...state.privacy, ...action.payload },
      };

    case 'UPDATE_DATA':
      return {
        ...state,
        data: { ...state.data, ...action.payload },
      };

    case 'LOAD_SETTINGS':
      return action.payload;

    case 'RESET_TO_DEFAULTS':
      return getDefaultSettings(null);

    default:
      return state;
  }
}

<<<<<<< HEAD
// Context and hook moved to SettingsContextBase to satisfy react-refresh rule
=======
interface SettingsContextType {
  settings: SettingsState;
  updateSettings: (action: SettingsAction) => void;
  updateProfile: (updates: Partial<UserProfile>) => void;
  updateNotifications: (updates: Partial<NotificationPreferences>) => void;
  updatePrivacy: (updates: Partial<PrivacySettings>) => void;
  updateData: (updates: Partial<DataSettings>) => void;
  saveSettings: () => Promise<void>;
  loadSettings: () => Promise<void>;
  resetToDefaults: () => void;
  uploadAvatar: (
    file: File,
    onProgress?: (progress: number) => void
  ) => Promise<string>;
  deleteAvatar: () => Promise<void>;
  loading: boolean;
  saving: boolean;
  uploadingAvatar: boolean;
  error: string | null;
}

const SettingsContext = createContext<SettingsContextType | undefined>(undefined);

// eslint-disable-next-line react-refresh/only-export-components
export const useSettingsContext = () => {
  const context = useContext(SettingsContext);
  if (!context) {
    throw new Error('useSettingsContext must be used within a SettingsProvider');
  }
  return context;
};
>>>>>>> 8577bac8

interface SettingsProviderProps {
  children: React.ReactNode;
}

export const SettingsProvider: React.FC<SettingsProviderProps> = ({ children }) => {
  const [settings, dispatch] = useReducer(
    settingsReducer,
    getDefaultSettings(null)
  );
  const [loading, setLoading] = useState(false);
  const [saving, setSaving] = useState(false);
  const [uploadingAvatar, setUploadingAvatar] = useState(false);
  const [error, setError] = useState<string | null>(null);
  const syncIntervalRef = useRef<ReturnType<typeof setInterval> | null>(null);
  const lastSyncRef = useRef<number>(0);
  const isInitializedRef = useRef(false);

  const authContext = useAuth();
  const currentUser = useMemo(() => {
    try {
      return authContext.user;
    } catch (error) {
      logger.error('SettingsContext', 'Error accessing auth context', error);
      return null;
    }
  }, [authContext.user]);

  const STORAGE_KEY = 'moonwave-settings' as const;

  const loadSettingsInternal = useCallback(async () => {
    const userId = currentUser?.uid;

    if (!userId) {
      const defaultSettings = getDefaultSettings(null);
      dispatch({ type: 'LOAD_SETTINGS', payload: defaultSettings });
      return;
    }

    setLoading(true);
    setError(null);

    try {
      const now = Date.now();
      const oneHour = 60 * 60 * 1000;

      if (now - lastSyncRef.current < oneHour) {
        const savedSettings = localStorage.getItem(STORAGE_KEY);
        if (savedSettings) {
          const settings = JSON.parse(savedSettings);
          dispatch({ type: 'LOAD_SETTINGS', payload: settings });
        } else {
          const defaultSettings = getDefaultSettings(currentUser);
          dispatch({ type: 'LOAD_SETTINGS', payload: defaultSettings });
        }
        setLoading(false);
        return;
      }

      const userDocRef = doc(db, 'users', userId);
      const docSnapshot = await getDoc(userDocRef);

      try {
        if (docSnapshot.exists()) {
          const userProfile = docSnapshot.data();
          const savedSettings = localStorage.getItem(STORAGE_KEY);
          let settings;

          if (savedSettings) {
            const parsed = JSON.parse(savedSettings);
            settings = {
              ...parsed,
              profile: {
                ...parsed.profile,
                displayName:
                  userProfile.displayName ||
                  authContext.user?.displayName ||
                  parsed.profile.displayName,
                email:
                  userProfile.email ||
                  authContext.user?.email ||
                  parsed.profile.email,
                phone: userProfile.phoneNumber || parsed.profile.phone,
                location:
                  userProfile.location ||
                  parsed.profile.location ||
                  'Seoul, South Korea',
                bio: userProfile.bio || parsed.profile.bio,
                avatar:
                  userProfile.photoURL ||
                  authContext.user?.photoURL ||
                  parsed.profile.avatar,
              },
              notifications:
                userProfile.settings?.notifications || parsed.notifications,
              appearance: userProfile.settings?.appearance || parsed.appearance,
              privacy: userProfile.settings?.privacy || parsed.privacy,
              data: userProfile.settings?.data || parsed.data,
            };
          } else {
            settings = {
              ...getDefaultSettings(currentUser),
              profile: {
                ...getDefaultSettings(currentUser).profile,
                displayName:
                  userProfile.displayName ||
                  authContext.user?.displayName ||
                  getDefaultSettings(currentUser).profile.displayName,
                email:
                  userProfile.email ||
                  authContext.user?.email ||
                  getDefaultSettings(currentUser).profile.email,
                phone:
                  userProfile.phoneNumber ||
                  getDefaultSettings(currentUser).profile.phone,
                location:
                  userProfile.location ||
                  getDefaultSettings(currentUser).profile.location ||
                  'Seoul, South Korea',
                bio:
                  userProfile.bio ||
                  getDefaultSettings(currentUser).profile.bio,
                avatar:
                  userProfile.photoURL ||
                  authContext.user?.photoURL ||
                  getDefaultSettings(currentUser).profile.avatar,
              },
              notifications:
                userProfile.settings?.notifications ||
                getDefaultSettings(currentUser).notifications,
              appearance:
                userProfile.settings?.appearance ||
                getDefaultSettings(currentUser).appearance,
              privacy:
                userProfile.settings?.privacy ||
                getDefaultSettings(currentUser).privacy,
              data:
                userProfile.settings?.data ||
                getDefaultSettings(currentUser).data,
            };
          }

          dispatch({ type: 'LOAD_SETTINGS', payload: settings });
          lastSyncRef.current = now;
        } else {
          const defaultSettings = getDefaultSettings(currentUser);
          dispatch({ type: 'LOAD_SETTINGS', payload: defaultSettings });
          lastSyncRef.current = now;
        }
      } catch (error) {
        logger.error('SettingsContext', 'process user profile failed', error);
        setError('사용자 프로필을 처리하는 중 오류가 발생했습니다.');
      }
    } catch (error) {
      logger.error('SettingsContext', 'load user profile failed', error);
      setError('사용자 프로필을 불러오는 중 오류가 발생했습니다.');
    } finally {
      setLoading(false);
    }
  }, [currentUser, authContext.user]);

  const loadSettings = useCallback(async () => {
    await loadSettingsInternal();
  }, [loadSettingsInternal]);

  const saveSettings = useCallback(async () => {
    const userId = currentUser?.uid;
    if (import.meta.env.DEV) logger.debug('SettingsContext', 'save called');
    setSaving(true);
    setError(null);

    try {
      const currentSettings = settings;
      if (import.meta.env.DEV)
        logger.debug('SettingsContext', 'saving settings', currentSettings);

      localStorage.setItem(STORAGE_KEY, JSON.stringify(currentSettings));

      if (userId) {
        const { userService } = await import('../../../lib/firestore');

        const userData = {
          displayName: currentSettings.profile.displayName,
          email: currentSettings.profile.email,
          phoneNumber: currentSettings.profile.phone,
          location: currentSettings.profile.location,
          bio: currentSettings.profile.bio,
          photoURL: currentSettings.profile.avatar,
          settings: {
            notifications: currentSettings.notifications,
            appearance: currentSettings.appearance,
            privacy: currentSettings.privacy,
            data: currentSettings.data,
          },
          updatedAt: Timestamp.now(),
        };

        const filteredData = Object.fromEntries(
          Object.entries(userData).filter(
            ([_, value]) => value !== undefined && value !== ''
          )
        );

        await userService.createOrUpdateUserProfile(userId, filteredData);
      }

      if (import.meta.env.DEV) logger.debug('SettingsContext', 'saved', settings);
    } catch (err) {
      logger.error('SettingsContext', 'save failed', err);
      setError('설정을 저장하는데 실패했습니다.');
      throw err;
    } finally {
      setSaving(false);
    }
  }, [currentUser?.uid, settings]);

  const uploadAvatar = useCallback(
    async (
      file: File,
      onProgress?: (progress: number) => void
    ): Promise<string> => {
      const userId = currentUser?.uid;
      if (!userId) {
        throw new Error('로그인이 필요합니다.');
      }

      setUploadingAvatar(true);
      setError(null);

      try {
        if (
          settings.profile.avatar &&
          settings.profile.avatar.includes('firebase')
        ) {
          try {
            const url = new URL(settings.profile.avatar);
            const pathMatch = url.pathname.match(/\/v0\/b\/[^/]+\/o\/(.+)\?/);
            if (pathMatch) {
              const decodedPath = decodeURIComponent(pathMatch[1]);
              await StorageService.deleteFile({
                storageUrl: decodedPath,
              });
            }
          } catch (deleteError) {
            logger.warn('SettingsContext', 'delete old avatar failed', deleteError);
          }
        }

        const fileAttachment = await StorageService.uploadFile(
          file,
          `avatars/${userId}`,
          undefined,
          {
            onProgress: onProgress
              ? progress => onProgress(progress.progress)
              : undefined,
          }
        );

        if (!fileAttachment.downloadUrl) {
          throw new Error('파일 업로드 후 다운로드 URL을 가져올 수 없습니다.');
        }

        const result = {
          downloadURL: fileAttachment.downloadUrl,
        };

        dispatch({
          type: 'UPDATE_PROFILE',
          payload: { avatar: result.downloadURL },
        });

        const updatedSettings = {
          ...settings,
          profile: {
            ...settings.profile,
            avatar: result.downloadURL,
          },
        };

        localStorage.setItem(STORAGE_KEY, JSON.stringify(updatedSettings));

        if (userId) {
          const { userService } = await import('../../../lib/firestore');
          await userService.createOrUpdateUserProfile(userId, {
            photoURL: result.downloadURL || undefined,
            updatedAt: Timestamp.now(),
          });
        }

        return result.downloadURL;
      } catch (error) {
        logger.error('SettingsContext', 'upload avatar failed', error);
        const errorMessage =
          error instanceof Error
            ? error.message
            : '아바타 업로드에 실패했습니다.';
        setError(errorMessage);
        throw error;
      } finally {
        setUploadingAvatar(false);
      }
    },
    [currentUser?.uid, settings]
  );

  const deleteAvatar = useCallback(async (): Promise<void> => {
    const userId = currentUser?.uid;
    if (!userId) {
      throw new Error('로그인이 필요합니다.');
    }

    setUploadingAvatar(true);
    setError(null);

    try {
      if (
        settings.profile.avatar &&
        settings.profile.avatar.includes('firebase')
      ) {
        try {
          const url = new URL(settings.profile.avatar);
          const pathMatch = url.pathname.match(/\/v0\/b\/[^/]+\/o\/(.+)\?/);
          if (pathMatch) {
            const decodedPath = decodeURIComponent(pathMatch[1]);
            await StorageService.deleteFile({ storageUrl: decodedPath });
          }
        } catch (deleteError) {
          logger.warn(
            'SettingsContext',
            'Failed to delete avatar from storage',
            deleteError
          );
        }
      }

      dispatch({
        type: 'UPDATE_PROFILE',
        payload: { avatar: undefined },
      });

      const updatedSettings = {
        ...settings,
        profile: {
          ...settings.profile,
          avatar: undefined,
        },
      };

      localStorage.setItem(STORAGE_KEY, JSON.stringify(updatedSettings));

      if (userId) {
        const { userService } = await import('../../../lib/firestore');
        await userService.createOrUpdateUserProfile(userId, {
          photoURL: undefined,
          updatedAt: Timestamp.now(),
        });
      }
    } catch (error) {
      logger.error('SettingsContext', 'delete avatar failed', error);
      const errorMessage =
        error instanceof Error ? error.message : '아바타 삭제에 실패했습니다.';
      setError(errorMessage);
      throw error;
    } finally {
      setUploadingAvatar(false);
    }
  }, [currentUser?.uid, settings]);

  useEffect(() => {
    if (currentUser?.uid && !isInitializedRef.current) {
      isInitializedRef.current = true;
      loadSettingsInternal();
    }
  }, [currentUser?.uid, loadSettingsInternal]);

  useEffect(() => {
    if (currentUser?.uid) {
      const syncInterval = setInterval(() => {
        loadSettingsInternal();
      }, 60 * 60 * 1000);

      syncIntervalRef.current = syncInterval;

      return () => {
        if (syncIntervalRef.current) {
          clearInterval(syncIntervalRef.current);
        }
      };
    }
  }, [currentUser?.uid, loadSettingsInternal]);

  const updateProfile = useCallback((updates: Partial<UserProfile>) => {
    dispatch({ type: 'UPDATE_PROFILE', payload: updates });
  }, []);

  const updateNotifications = useCallback(
    (updates: Partial<NotificationPreferences>) => {
      dispatch({ type: 'UPDATE_NOTIFICATIONS', payload: updates });
    },
    []
  );

  const updatePrivacy = useCallback((updates: Partial<PrivacySettings>) => {
    dispatch({ type: 'UPDATE_PRIVACY', payload: updates });
  }, []);

  const updateData = useCallback((updates: Partial<DataSettings>) => {
    dispatch({ type: 'UPDATE_DATA', payload: updates });
  }, []);

  const resetToDefaults = useCallback(() => {
    dispatch({ type: 'RESET_TO_DEFAULTS' });
  }, []);

  const updateSettings = useCallback((action: SettingsAction) => {
    if (import.meta.env.DEV)
      logger.debug('SettingsContext', 'updateSettings', action);
    dispatch(action);
  }, []);

  const contextValue: SettingsContextType = {
    settings,
    updateSettings,
    updateProfile,
    updateNotifications,
    updatePrivacy,
    updateData,
    saveSettings,
    loadSettings,
    resetToDefaults,
    uploadAvatar,
    deleteAvatar,
    loading,
    saving,
    uploadingAvatar,
    error,
  };

  return (
    <SettingsContext.Provider value={contextValue}>
      {children}
    </SettingsContext.Provider>
  );
};<|MERGE_RESOLUTION|>--- conflicted
+++ resolved
@@ -177,44 +177,6 @@
     default:
       return state;
   }
-}
-
-<<<<<<< HEAD
-// Context and hook moved to SettingsContextBase to satisfy react-refresh rule
-=======
-interface SettingsContextType {
-  settings: SettingsState;
-  updateSettings: (action: SettingsAction) => void;
-  updateProfile: (updates: Partial<UserProfile>) => void;
-  updateNotifications: (updates: Partial<NotificationPreferences>) => void;
-  updatePrivacy: (updates: Partial<PrivacySettings>) => void;
-  updateData: (updates: Partial<DataSettings>) => void;
-  saveSettings: () => Promise<void>;
-  loadSettings: () => Promise<void>;
-  resetToDefaults: () => void;
-  uploadAvatar: (
-    file: File,
-    onProgress?: (progress: number) => void
-  ) => Promise<string>;
-  deleteAvatar: () => Promise<void>;
-  loading: boolean;
-  saving: boolean;
-  uploadingAvatar: boolean;
-  error: string | null;
-}
-
-const SettingsContext = createContext<SettingsContextType | undefined>(undefined);
-
-// eslint-disable-next-line react-refresh/only-export-components
-export const useSettingsContext = () => {
-  const context = useContext(SettingsContext);
-  if (!context) {
-    throw new Error('useSettingsContext must be used within a SettingsProvider');
-  }
-  return context;
-};
->>>>>>> 8577bac8
-
 interface SettingsProviderProps {
   children: React.ReactNode;
 }
