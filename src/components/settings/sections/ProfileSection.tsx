import {
  Calendar,
  Camera,
  Check,
  Edit3,
  Globe,
  Mail,
  MapPin,
  Phone,
  Plus,
  User,
  X,
} from 'lucide-react';
import { useMemo, useRef, useState } from 'react';
import logger from '../../../lib/logger';
import { useAuth } from '../../../contexts/AuthContext';
import { validationService } from '../../../lib/validation';
import { InlineLoading } from '../../common/LoadingSpinner';
import { GlassCard } from '../../ui/GlassCard';
import { WaveButton } from '../../ui/WaveButton';
import { SettingsGroup } from '../components';
import { useSettingsContext } from '../contexts/SettingsContextBase';
import type { SettingsSectionProps } from '../types';
import type { UserProfile } from '../types';
import logger from '../../../lib/logger';

export function ProfileSection({
  isActive,
  settings,
  onUpdate,
  saving = false,
}: SettingsSectionProps) {
  const fileInputRef = useRef<HTMLInputElement>(null);
  const { user: authUser } = useAuth();
  const { uploadAvatar, deleteAvatar, uploadingAvatar } = useSettingsContext();

  // 단순한 상태 관리 - useEffect 없이
  const [isEditing, setIsEditing] = useState(false);
  const [editingField, setEditingField] = useState<keyof UserProfile | null>(null);
  const [avatarPreview, setAvatarPreview] = useState<string | null>(null);
  const [uploadProgress, setUploadProgress] = useState(0);
  const [formErrors, setFormErrors] = useState<Record<string, string>>({});

  // editData는 항상 현재 settings.profile을 사용하거나 편집 중일 때만 로컬 상태 사용
<<<<<<< HEAD
  const [localEditData, setLocalEditData] = useState<Partial<UserProfile> | null>(null);
  const editData = useMemo(
=======
  const [localEditData, setLocalEditData] = useState<import('../types').UserProfile | null>(null);
  const editData = useMemo<import('../types').UserProfile>(
>>>>>>> 8577bac8
    () => (isEditing && localEditData ? localEditData : settings.profile),
    [isEditing, localEditData, settings.profile]
  );

  // 프로필 완성도 계산 최적화
  const profileCompletion = useMemo(() => {
    const fields = [
      settings.profile.displayName,
      settings.profile.email,
      settings.profile.location,
      settings.profile.phone,
      settings.profile.bio,
    ];
    const completed = fields.filter(Boolean).length;
    return Math.round((completed / fields.length) * 100);
  }, [settings.profile]);

  // 미완료 필드 목록
  const incompleteFields = useMemo(() => {
<<<<<<< HEAD
    const fields: Array<{
      key: keyof UserProfile;
      label: string;
      icon: React.ComponentType<{ size?: number | string; className?: string }>;
    }> = [
=======
    const fields: Array<{ key: keyof import('../types').UserProfile; label: string; icon: React.ComponentType<{ size?: number | string; className?: string }> }> = [
>>>>>>> 8577bac8
      { key: 'displayName', label: '이름', icon: User },
      { key: 'phone', label: '전화번호', icon: Phone },
      { key: 'location', label: '위치', icon: MapPin },
      { key: 'bio', label: '자기소개', icon: Globe },
    ];
    return fields.filter(field => !settings.profile[field.key]);
  }, [settings.profile]);

  const handleAvatarChange = async (e: React.ChangeEvent<HTMLInputElement>) => {
    const file = e.target.files?.[0];
    if (!file) return;

    // 기본 파일 형식 검증
    if (!file.type.startsWith('image/')) {
      alert('이미지 파일만 업로드 가능합니다.');
      return;
    }

    const allowedTypes = [
      'image/jpeg',
      'image/jpg',
      'image/png',
      'image/gif',
      'image/webp',
    ];
    if (!allowedTypes.includes(file.type)) {
      alert('지원하지 않는 이미지 형식입니다. (JPG, PNG, GIF, WebP만 지원)');
      return;
    }

    // 미리보기 생성
    const reader = new FileReader();
    reader.onload = () => {
      setAvatarPreview(reader.result as string);
    };
    reader.readAsDataURL(file);

    // 자동 업로드로 UX 개선
    try {
      setUploadProgress(0);
      const downloadURL = await uploadAvatar(file, progress => {
        setUploadProgress(progress);
      });

      if (isEditing && localEditData) {
        setLocalEditData({ ...localEditData, avatar: downloadURL });
      }
      onUpdate({ type: 'UPDATE_PROFILE', payload: { avatar: downloadURL } });
      setAvatarPreview(null);
      setUploadProgress(0);

      // Reset file input
      if (fileInputRef.current) {
        fileInputRef.current.value = '';
      }
    } catch (error) {
<<<<<<< HEAD
      logger.error('profile', 'Failed to upload avatar', error);
=======
      logger.error('ProfileSection', 'Failed to upload avatar', error);
>>>>>>> 8577bac8
      alert(
        error instanceof Error ? error.message : '아바타 업로드에 실패했습니다.'
      );
      setAvatarPreview(null);
      setUploadProgress(0);
    }
  };

  const handleEditToggle = () => {
    if (isEditing) {
      // 편집 모드 취소 시 로컬 데이터 제거
      setLocalEditData(null);
      setAvatarPreview(null);
      setFormErrors({});
      setEditingField(null);
    } else {
      // 편집 모드 시작 시 현재 설정으로 로컬 데이터 초기화
      setLocalEditData({ ...settings.profile });
    }
    setIsEditing(!isEditing);
  };

  const handleFieldEdit = (fieldKey: keyof UserProfile) => {
    if (!isEditing) {
      // 편집 모드가 아니면 먼저 편집 모드로 전환
      setLocalEditData({ ...settings.profile });
      setIsEditing(true);
    }
    setEditingField(fieldKey);
  };

<<<<<<< HEAD
  const handleFieldSave = async (fieldKey: keyof UserProfile) => {
=======
  const handleFieldSave = async (fieldKey: keyof import('../types').UserProfile) => {
>>>>>>> 8577bac8
    if (!localEditData) return;

    try {
      // 단일 필드 검증
      const validationRules = validationService.getProfileValidationRules();
      const fieldValidation = { [fieldKey]: validationRules[fieldKey] };
      const validationResult = validationService.validateFields(
        { [fieldKey]: localEditData[fieldKey] },
        fieldValidation
      );

      if (!validationResult.isValid) {
        setFormErrors(validationResult.errors);
        return;
      }

      // 로컬 상태 업데이트
      onUpdate({
        type: 'UPDATE_PROFILE',
        payload: { [fieldKey]: localEditData[fieldKey] },
      });

      // 편집 상태 초기화
      setEditingField(null);
      setFormErrors({});
    } catch (error) {
<<<<<<< HEAD
      logger.error('profile', 'Failed to save field', error);
=======
      logger.error('ProfileSection', 'Failed to save field', error);
>>>>>>> 8577bac8
      alert('저장에 실패했습니다.');
    }
  };

  const handleSave = async () => {
    if (!localEditData) return;

    try {
      // Validate profile data using validation service
      const validationRules = validationService.getProfileValidationRules();
      const validationResult = validationService.validateFields(
        localEditData,
        validationRules
      );

      if (!validationResult.isValid) {
        setFormErrors(validationResult.errors);
        alert(validationResult.firstError || '입력값을 확인해주세요.');
        return;
      }

      // Clear any previous errors
      setFormErrors({});

      // 로컬 상태 업데이트
      onUpdate({ type: 'UPDATE_PROFILE', payload: localEditData });

      // 편집 모드 종료
      setLocalEditData(null);
      setIsEditing(false);
      setEditingField(null);
    } catch (error) {
<<<<<<< HEAD
      logger.error('profile', 'Failed to save profile', error);
=======
      logger.error('ProfileSection', 'Failed to save profile', error);
>>>>>>> 8577bac8
      alert('프로필 저장에 실패했습니다.');
    }
  };

  const getInitials = () => {
    const name = settings.profile.displayName || settings.profile.email;
    if (!name) return 'U';

    const parts = name.split(' ');
    if (parts.length > 1) {
      return `${parts[0][0]}${parts[1][0]}`.toUpperCase();
    }
    return name.substring(0, 2).toUpperCase();
  };

<<<<<<< HEAD
  const renderField = <K extends keyof UserProfile & string>(
    fieldKey: K,
=======
  const renderField = (
    fieldKey: keyof import('../types').UserProfile,
>>>>>>> 8577bac8
    label: string,
    icon: React.ComponentType<{ size?: number | string; className?: string }>,
    placeholder: string,
    type: string = 'text'
  ) => {
    const isFieldEditing = editingField === fieldKey;
<<<<<<< HEAD
    const value = isFieldEditing
      ? (editData?.[fieldKey] as string) || ''
      : (settings.profile[fieldKey] as string) || '';
=======
    const rawValue = isFieldEditing ? editData[fieldKey] : settings.profile[fieldKey];
    const value = (rawValue ?? '') as string;
>>>>>>> 8577bac8
    const hasError = formErrors[fieldKey];
    const IconComponent = icon;

    return (
      <div className="field-group">
        <label className="block text-sm font-medium text-white/90 mb-2 font-pretendard flex items-center justify-between">
          <div className="flex items-center">
            <IconComponent size={14} className="mr-1" />
            {label}
          </div>
          {!isFieldEditing && fieldKey !== 'email' && (
            <button
              onClick={() => handleFieldEdit(fieldKey)}
              className="text-primary-400 hover:text-primary-300 transition-colors p-1 rounded"
              aria-label={`${label} 편집`}
            >
              <Edit3 size={12} />
            </button>
          )}
        </label>

        {isFieldEditing ? (
          <div className="input-container">
            {type === 'textarea' ? (
              <textarea
                value={value}
                onChange={e =>
                  setLocalEditData(prev => ({
<<<<<<< HEAD
                    ...(prev ?? {}),
=======
                    ...(prev as import('../types').UserProfile),
>>>>>>> 8577bac8
                    [fieldKey]: e.target.value,
                  }))
                }
                className={`w-full px-3 py-2 bg-white/10 backdrop-blur-sm rounded-lg text-white placeholder-white/50 focus:outline-none focus:ring-2 focus:ring-primary-400 resize-none font-pretendard transition-all ${
                  hasError
                    ? 'ring-2 ring-red-400 bg-red-500/10'
                    : 'hover:bg-white/15'
                }`}
                rows={3}
                placeholder={placeholder}
                aria-describedby={hasError ? `${fieldKey}-error` : undefined}
              />
            ) : (
              <input
                type={type}
                value={value}
                onChange={e =>
                  setLocalEditData(prev => ({
<<<<<<< HEAD
                    ...(prev ?? {}),
=======
                    ...(prev as import('../types').UserProfile),
>>>>>>> 8577bac8
                    [fieldKey]: e.target.value,
                  }))
                }
                className={`w-full px-3 py-2 bg-white/10 backdrop-blur-sm rounded-lg text-white placeholder-white/50 focus:outline-none focus:ring-2 focus:ring-primary-400 font-pretendard transition-all ${
                  hasError
                    ? 'ring-2 ring-red-400 bg-red-500/10'
                    : 'hover:bg-white/15'
                }`}
                placeholder={placeholder}
                aria-describedby={hasError ? `${fieldKey}-error` : undefined}
              />
            )}

            {hasError && (
              <p
                id={`${fieldKey}-error`}
                className="text-red-400 text-xs mt-1 font-pretendard"
                role="alert"
              >
                {hasError}
              </p>
            )}

            <div className="flex gap-2 mt-2">
              <WaveButton
                size="sm"
                onClick={() => handleFieldSave(fieldKey)}
                disabled={saving}
                className="flex-1"
              >
                {saving ? <InlineLoading /> : '저장'}
              </WaveButton>
              <WaveButton
                size="sm"
                variant="ghost"
                onClick={() => {
                  setEditingField(null);
                  setFormErrors({});
                }}
                className="flex-1"
              >
                취소
              </WaveButton>
            </div>
          </div>
        ) : (
          <div className="field-display">
            <p
              className={`py-2 font-pretendard font-medium ${
                value ? 'text-white/90' : 'text-white/40 italic'
              }`}
            >
              {value || `설정되지 않음`}
            </p>
          </div>
        )}
      </div>
    );
  };

  if (!isActive) return null;

  return (
    <div className="space-y-6 lg:space-y-8">
      {/* 섹션 제목 */}
      <div className="flex items-center gap-2 mb-6">
        <div className="w-8 h-8 rounded-lg bg-gradient-to-br from-blue-400 to-blue-600 flex items-center justify-center">
          <div className="w-4 h-4 bg-white rounded-full" />
        </div>
        <h3 className="text-xl font-semibold text-white font-pretendard">
          프로필 설정
        </h3>
      </div>

      {/* 통합된 프로필 섹션 */}
      <GlassCard variant="medium" className="p-6">
        <div className="space-y-8">
          {/* 프로필 정보 섹션 */}
          <div>
            {/* 헤더 섹션 */}
            <div className="flex items-center justify-between mb-6">
              <div>
                <h3 className="text-xl font-semibold font-pretendard tracking-ko-tight text-white mb-1">
                  프로필 정보
                </h3>
                <p className="text-white/70 text-sm font-pretendard">
                  기본 정보와 프로필 사진을 관리할 수 있습니다
                </p>
              </div>
              <div className="flex items-center gap-2">
                {isEditing && (
                  <WaveButton
                    onClick={handleSave}
                    disabled={saving}
                    size="sm"
                    className="text-sm font-medium"
                    aria-label="모든 변경사항 저장"
                  >
                    {saving ? (
                      <InlineLoading />
                    ) : (
                      <>
                        <Check size={16} className="mr-1" />
                        저장
                      </>
                    )}
                  </WaveButton>
                )}
                <WaveButton
                  variant="ghost"
                  size="sm"
                  onClick={handleEditToggle}
                  className="text-sm font-medium"
                  aria-label={isEditing ? '편집 취소' : '프로필 편집'}
                >
                  {isEditing ? (
                    <>
                      <X size={16} className="mr-1" />
                      취소
                    </>
                  ) : (
                    <>
                      <Edit3 size={16} className="mr-1" />
                      편집
                    </>
                  )}
                </WaveButton>
              </div>
            </div>

            <div className="flex flex-col lg:flex-row gap-6">
              {/* 아바타 섹션 - 크기 최적화 */}
              <div className="flex flex-col items-center lg:items-start">
                <GlassCard
                  variant="light"
                  className="p-4 flex flex-col items-center"
                >
                  <div className="relative group">
                    <div className="w-24 h-24 sm:w-28 sm:h-28 md:w-32 md:h-32 lg:w-36 lg:h-36 rounded-full overflow-hidden bg-gradient-to-br from-primary-400 to-purple-600 flex items-center justify-center shadow-xl ring-4 ring-white/20">
                      {avatarPreview || settings.profile.avatar ? (
                        <img
                          src={avatarPreview || settings.profile.avatar}
                          alt="프로필 사진"
                          className="w-full h-full object-cover"
                        />
                      ) : (
                        <span className="text-white text-2xl sm:text-3xl md:text-4xl lg:text-5xl font-bold">
                          {getInitials()}
                        </span>
                      )}
                    </div>

                    <button
                      onClick={() => fileInputRef.current?.click()}
                      onKeyDown={e => {
                        if (e.key === 'Enter' || e.key === ' ') {
                          e.preventDefault();
                          fileInputRef.current?.click();
                        }
                      }}
                      className="absolute inset-0 w-full h-full rounded-full bg-black/50 opacity-0 hover:opacity-100 transition-all duration-200 flex flex-col items-center justify-center focus:opacity-100 focus:outline-none focus:ring-2 focus:ring-primary-400 cursor-pointer"
                      aria-label="프로필 사진 변경"
                      tabIndex={0}
                    >
                      <Camera size={24} className="text-white mb-1" />
                      <span className="text-white text-xs font-medium">변경</span>
                    </button>

                    <input
                      ref={fileInputRef}
                      type="file"
                      accept="image/jpeg,image/jpg,image/png,image/gif,image/webp"
                      onChange={handleAvatarChange}
                      className="hidden"
                      aria-label="프로필 사진 파일 선택"
                    />
                  </div>

                  {uploadingAvatar && (
                    <div className="mt-4 text-center w-full">
                      <div className="w-full bg-white/20 rounded-full h-2 mb-2">
                        <div
                          className="bg-gradient-to-r from-primary-400 to-purple-600 h-2 rounded-full transition-all duration-300"
                          style={{ width: `${uploadProgress}%` }}
                        />
                      </div>
                      <p className="text-white/70 text-xs">
                        업로드 중... {uploadProgress}%
                      </p>
                    </div>
                  )}

                  {!uploadingAvatar && (
                    <div className="mt-4 flex flex-col items-center gap-2">
                      <button
                        onClick={() => fileInputRef.current?.click()}
                        className="px-4 py-2 bg-primary-500/20 hover:bg-primary-500/30 rounded-lg text-white text-sm font-medium transition-colors flex items-center gap-2"
                      >
                        <Camera size={16} />
                        사진 {settings.profile.avatar ? '변경' : '업로드'}
                      </button>
                      {settings.profile.avatar && (
                        <button
                          onClick={async () => {
                            if (confirm('프로필 사진을 삭제하시겠습니까?')) {
                              try {
                                await deleteAvatar();
                              } catch (error) {
<<<<<<< HEAD
                                logger.error('profile', 'Failed to delete avatar', error);
=======
                                logger.error('ProfileSection', 'Failed to delete avatar', error);
>>>>>>> 8577bac8
                                alert('사진 삭제에 실패했습니다.');
                              }
                            }
                          }}
                          className="text-red-400 hover:text-red-300 text-xs transition-colors"
                        >
                          사진 삭제
                        </button>
                      )}
                    </div>
                  )}

                  <p className="text-white/60 text-xs mt-3 text-center max-w-[200px]">
                    JPG, PNG, GIF, WebP 형식
                    <br />
                    최대 50MB (자동 최적화)
                  </p>
                </GlassCard>
              </div>

              {/* 프로필 정보 입력 필드 - 레이아웃 개선 */}
              <div className="flex-1">
                <GlassCard variant="light" className="p-4">
                  <div className="space-y-4">
                    {/* 기본 정보 그리드 - 반응형 개선 */}
                    <div className="grid grid-cols-1 sm:grid-cols-2 gap-4">
                      {renderField(
                        'displayName',
                        '이름',
                        User,
                        '이름을 입력하세요'
                      )}
                      {renderField('email', '이메일', Mail, '', 'email')}
                      {renderField(
                        'phone',
                        '전화번호',
                        Phone,
                        '010-0000-0000',
                        'tel'
                      )}
                      {renderField('location', '위치', MapPin, '서울, 대한민국')}
                    </div>

                    {/* 자기소개 필드 - 전체 너비 */}
                    {renderField(
                      'bio',
                      '자기소개',
                      Globe,
                      '간단한 자기소개를 작성해주세요',
                      'textarea'
                    )}

                    {/* 가입일 정보 */}
                    <div className="flex items-center gap-4 text-sm text-white/70 font-pretendard pt-2 border-t border-white/10">
                      <div className="flex items-center gap-1">
                        <Calendar size={14} />
                        <span>
                          가입일:{' '}
                          {authUser?.metadata?.creationTime
                            ? new Date(
                                authUser.metadata.creationTime
                              ).toLocaleDateString('ko-KR')
                            : '정보 없음'}
                        </span>
                      </div>
                    </div>
                  </div>
                </GlassCard>
              </div>
            </div>
          </div>

          {/* 구분선 */}
          <div className="border-t border-white/10"></div>

          {/* 프로필 완성도 섹션 */}
          <SettingsGroup
            title="프로필 완성도"
            description="프로필 정보 완성도를 확인하세요"
          >
            <div className="space-y-4">
              <div className="flex items-center justify-between">
                <span className="text-sm text-white/90 font-pretendard font-medium">
                  프로필 완성도
                </span>
                <span className="text-lg font-bold text-primary-400">
                  {profileCompletion}%
                </span>
              </div>

              <div className="w-full bg-white/20 rounded-full h-3">
                <div
                  className="bg-gradient-to-r from-primary-400 to-purple-600 h-3 rounded-full transition-all duration-500 ease-out"
                  style={{ width: `${profileCompletion}%` }}
                />
              </div>

              {/* 완료된 항목들 */}
              <div className="text-xs text-white/90 space-y-2 mt-4 font-pretendard">
                {settings.profile.displayName && (
                  <div className="flex items-center justify-between">
                    <span>✓ 이름 설정</span>
                    <span>완료</span>
                  </div>
                )}
                <div className="flex items-center justify-between">
                  <span>✓ 이메일 인증</span>
                  <span>완료</span>
                </div>
                {settings.profile.location && (
                  <div className="flex items-center justify-between">
                    <span>✓ 위치 정보</span>
                    <span>입력 완료</span>
                  </div>
                )}
                {settings.profile.phone && (
                  <div className="flex items-center justify-between">
                    <span>✓ 전화번호</span>
                    <span>입력 완료</span>
                  </div>
                )}
                {settings.profile.bio && (
                  <div className="flex items-center justify-between">
                    <span>✓ 자기소개</span>
                    <span>작성 완료</span>
                  </div>
                )}
              </div>

              {/* 미완료 항목들 - 클릭 가능한 액션 버튼 */}
              {incompleteFields.length > 0 && (
                <div className="mt-4 pt-4 border-t border-white/10">
                  <h4 className="text-sm font-medium text-white/80 mb-3">
                    추가로 설정할 수 있는 정보
                  </h4>
                  <div className="space-y-2">
                    {incompleteFields.map(field => {
                      const IconComponent = field.icon;
                      return (
                        <div
                          key={field.key}
                          className="flex items-center justify-between p-3 bg-white/5 rounded-lg hover:bg-white/10 transition-colors cursor-pointer"
                          onClick={() => handleFieldEdit(field.key)}
                        >
                          <div className="flex items-center gap-2">
                            <IconComponent size={14} className="text-white/70" />
                            <span className="text-sm text-white/70">
                              {field.label} 설정
                            </span>
                          </div>
                          <button
                            className="text-primary-400 hover:text-primary-300 transition-colors"
                            aria-label={`${field.label} 추가`}
                          >
                            <Plus size={14} />
                          </button>
                        </div>
                      );
                    })}
                  </div>
                </div>
              )}
            </div>
          </SettingsGroup>
        </div>
      </GlassCard>
    </div>
  );
}<|MERGE_RESOLUTION|>--- conflicted
+++ resolved
@@ -42,13 +42,6 @@
   const [formErrors, setFormErrors] = useState<Record<string, string>>({});
 
   // editData는 항상 현재 settings.profile을 사용하거나 편집 중일 때만 로컬 상태 사용
-<<<<<<< HEAD
-  const [localEditData, setLocalEditData] = useState<Partial<UserProfile> | null>(null);
-  const editData = useMemo(
-=======
-  const [localEditData, setLocalEditData] = useState<import('../types').UserProfile | null>(null);
-  const editData = useMemo<import('../types').UserProfile>(
->>>>>>> 8577bac8
     () => (isEditing && localEditData ? localEditData : settings.profile),
     [isEditing, localEditData, settings.profile]
   );
@@ -68,15 +61,6 @@
 
   // 미완료 필드 목록
   const incompleteFields = useMemo(() => {
-<<<<<<< HEAD
-    const fields: Array<{
-      key: keyof UserProfile;
-      label: string;
-      icon: React.ComponentType<{ size?: number | string; className?: string }>;
-    }> = [
-=======
-    const fields: Array<{ key: keyof import('../types').UserProfile; label: string; icon: React.ComponentType<{ size?: number | string; className?: string }> }> = [
->>>>>>> 8577bac8
       { key: 'displayName', label: '이름', icon: User },
       { key: 'phone', label: '전화번호', icon: Phone },
       { key: 'location', label: '위치', icon: MapPin },
@@ -133,11 +117,6 @@
         fileInputRef.current.value = '';
       }
     } catch (error) {
-<<<<<<< HEAD
-      logger.error('profile', 'Failed to upload avatar', error);
-=======
-      logger.error('ProfileSection', 'Failed to upload avatar', error);
->>>>>>> 8577bac8
       alert(
         error instanceof Error ? error.message : '아바타 업로드에 실패했습니다.'
       );
@@ -168,12 +147,6 @@
     }
     setEditingField(fieldKey);
   };
-
-<<<<<<< HEAD
-  const handleFieldSave = async (fieldKey: keyof UserProfile) => {
-=======
-  const handleFieldSave = async (fieldKey: keyof import('../types').UserProfile) => {
->>>>>>> 8577bac8
     if (!localEditData) return;
 
     try {
@@ -200,11 +173,6 @@
       setEditingField(null);
       setFormErrors({});
     } catch (error) {
-<<<<<<< HEAD
-      logger.error('profile', 'Failed to save field', error);
-=======
-      logger.error('ProfileSection', 'Failed to save field', error);
->>>>>>> 8577bac8
       alert('저장에 실패했습니다.');
     }
   };
@@ -237,11 +205,6 @@
       setIsEditing(false);
       setEditingField(null);
     } catch (error) {
-<<<<<<< HEAD
-      logger.error('profile', 'Failed to save profile', error);
-=======
-      logger.error('ProfileSection', 'Failed to save profile', error);
->>>>>>> 8577bac8
       alert('프로필 저장에 실패했습니다.');
     }
   };
@@ -256,28 +219,12 @@
     }
     return name.substring(0, 2).toUpperCase();
   };
-
-<<<<<<< HEAD
-  const renderField = <K extends keyof UserProfile & string>(
-    fieldKey: K,
-=======
-  const renderField = (
-    fieldKey: keyof import('../types').UserProfile,
->>>>>>> 8577bac8
     label: string,
     icon: React.ComponentType<{ size?: number | string; className?: string }>,
     placeholder: string,
     type: string = 'text'
   ) => {
     const isFieldEditing = editingField === fieldKey;
-<<<<<<< HEAD
-    const value = isFieldEditing
-      ? (editData?.[fieldKey] as string) || ''
-      : (settings.profile[fieldKey] as string) || '';
-=======
-    const rawValue = isFieldEditing ? editData[fieldKey] : settings.profile[fieldKey];
-    const value = (rawValue ?? '') as string;
->>>>>>> 8577bac8
     const hasError = formErrors[fieldKey];
     const IconComponent = icon;
 
@@ -306,11 +253,6 @@
                 value={value}
                 onChange={e =>
                   setLocalEditData(prev => ({
-<<<<<<< HEAD
-                    ...(prev ?? {}),
-=======
-                    ...(prev as import('../types').UserProfile),
->>>>>>> 8577bac8
                     [fieldKey]: e.target.value,
                   }))
                 }
@@ -329,11 +271,6 @@
                 value={value}
                 onChange={e =>
                   setLocalEditData(prev => ({
-<<<<<<< HEAD
-                    ...(prev ?? {}),
-=======
-                    ...(prev as import('../types').UserProfile),
->>>>>>> 8577bac8
                     [fieldKey]: e.target.value,
                   }))
                 }
@@ -542,11 +479,6 @@
                               try {
                                 await deleteAvatar();
                               } catch (error) {
-<<<<<<< HEAD
-                                logger.error('profile', 'Failed to delete avatar', error);
-=======
-                                logger.error('ProfileSection', 'Failed to delete avatar', error);
->>>>>>> 8577bac8
                                 alert('사진 삭제에 실패했습니다.');
                               }
                             }
