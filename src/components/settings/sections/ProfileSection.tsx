--- conflicted
+++ resolved
@@ -22,10 +22,6 @@
 import { useSettingsContext } from '../contexts/SettingsContextBase';
 import type { SettingsSectionProps } from '../types';
 import type { UserProfile } from '../types';
-<<<<<<< HEAD
-=======
-import type React from 'react';
->>>>>>> f72d5ce5
 
 export function ProfileSection({
   isActive,
@@ -46,14 +42,6 @@
   const [localEditData, setLocalEditData] = useState<UserProfile | null>(null);
 
   // editData는 항상 현재 settings.profile을 사용하거나 편집 중일 때만 로컬 상태 사용
-<<<<<<< HEAD
-  const [localEditData, setLocalEditData] = useState<UserProfile | null>(null);
-  const effectiveProfile = useMemo(
-    () => (isEditing && localEditData ? localEditData : settings.profile),
-    [isEditing, localEditData, settings.profile]
-  );
-=======
->>>>>>> f72d5ce5
 
   // 프로필 완성도 계산 최적화
   const profileCompletion = useMemo(() => {
@@ -70,11 +58,6 @@
 
   // 미완료 필드 목록
   const incompleteFields = useMemo(() => {
-<<<<<<< HEAD
-    const fields: Array<{ key: keyof UserProfile; label: string; icon: React.ComponentType<any> }> = [
-=======
-    const fields: { key: keyof UserProfile; label: string; icon: any }[] = [
->>>>>>> f72d5ce5
       { key: 'displayName', label: '이름', icon: User },
       { key: 'phone', label: '전화번호', icon: Phone },
       { key: 'location', label: '위치', icon: MapPin },
@@ -161,10 +144,6 @@
     }
     setEditingField(fieldKey);
   };
-<<<<<<< HEAD
-
-=======
->>>>>>> f72d5ce5
   const handleFieldSave = async (fieldKey: keyof UserProfile) => {
     if (!localEditData) return;
 
@@ -172,13 +151,6 @@
       const validationRules = validationService.getProfileValidationRules();
       const fieldValidation = { [fieldKey]: validationRules[fieldKey] } as const;
       const validationResult = validationService.validateFields(
-<<<<<<< HEAD
-        { [fieldKey]: (localEditData as UserProfile)[fieldKey] } as Partial<UserProfile>,
-        fieldValidation as unknown as Record<string, unknown>
-=======
-        { [fieldKey]: localEditData[fieldKey] },
-        fieldValidation as any
->>>>>>> f72d5ce5
       );
 
       if (!validationResult.isValid) {
@@ -240,15 +212,6 @@
     }
     return name.substring(0, 2).toUpperCase();
   };
-<<<<<<< HEAD
-
-  const renderField = (
-    fieldKey: keyof UserProfile,
-    value: string,
-=======
-  const renderField = (
-    fieldKey: keyof UserProfile,
->>>>>>> f72d5ce5
     label: string,
     icon: React.ComponentType<{ size?: number | string; className?: string }>,
     placeholder: string,
